--- conflicted
+++ resolved
@@ -83,16 +83,6 @@
     @Test
     @DisplayName("produce a database path for the given query results")
     void testMediate() {
-<<<<<<< HEAD
-        final TestQueryService queryService = new TestQueryService();
-        final FirebaseQueryBridge bridge = FirebaseQueryBridge.newBuilder()
-                                                              .setQueryService(queryService)
-                                                              .setDatabase(firebaseDatabase)
-                                                              .build();
-        final Query query = queryFactory.all(Empty.class);
-        final QueryProcessingResult result = bridge.send(
-                nonTransactionalQuery(query));
-=======
         TestQueryService queryService = new TestQueryService();
         FirebaseQueryBridge bridge = FirebaseQueryBridge.newBuilder()
                                                         .setQueryService(queryService)
@@ -100,7 +90,6 @@
                                                         .build();
         Query query = queryFactory.all(Empty.class);
         QueryProcessingResult result = bridge.send(nonTransactionalQuery(query));
->>>>>>> dd095249
 
         assertThat(result, instanceOf(FirebaseQueryProcessingResult.class));
     }
@@ -110,17 +99,6 @@
     void testWriteData() {
         futureWillComeFromChild();
 
-<<<<<<< HEAD
-        final Message dataElement = Time.getCurrentTime();
-        final TestQueryService queryService = new TestQueryService(dataElement);
-        final FirebaseQueryBridge bridge = FirebaseQueryBridge.newBuilder()
-                                                              .setQueryService(queryService)
-                                                              .setDatabase(firebaseDatabase)
-                                                              .build();
-        final Query query = queryFactory.all(Timestamp.class);
-        @SuppressWarnings("unused")
-        QueryProcessingResult ignored = bridge.send(nonTransactionalQuery(query));
-=======
         Message dataElement = Time.getCurrentTime();
         TestQueryService queryService = new TestQueryService(dataElement);
         FirebaseQueryBridge bridge = FirebaseQueryBridge.newBuilder()
@@ -130,7 +108,6 @@
         Query query = queryFactory.all(Timestamp.class);
         //noinspection ResultOfMethodCallIgnored
         bridge.send(nonTransactionalQuery(query));
->>>>>>> dd095249
 
         verify(pathReference, timeout(5 * SECONDS)).push();
         verify(childReference, timeout(5 * SECONDS))
